--- conflicted
+++ resolved
@@ -1,12 +1,10 @@
-<<<<<<< HEAD
-use super::fabric::InMemoryEndpoint;
-=======
-use crate::helpers::messaging::GatewayConfig;
->>>>>>> f85e0937
 use crate::{
-    helpers::messaging::Gateway,
+    helpers::messaging::{Gateway, GatewayConfig},
     protocol::{prss::Endpoint as PrssEndpoint, QueryId},
-    test_fixture::{fabric::InMemoryNetwork, make_participants},
+    test_fixture::{
+        fabric::{InMemoryEndpoint, InMemoryNetwork},
+        make_participants,
+    },
 };
 use std::{fmt::Debug, sync::Arc};
 
