--- conflicted
+++ resolved
@@ -17,17 +17,8 @@
 use rand::rngs::mock::StepRng;
 use rand::thread_rng;
 pub use sharing::{
-<<<<<<< HEAD
-    share, share_malicious, shared_bits, validate_and_reconstruct,
-    validate_and_reconstruct_malicious, validate_list_of_shares, validate_list_of_shares_malicious,
-};
-pub use world::{
-    make as make_world, make_with_config as make_world_with_config, Runner, TestWorld,
-    TestWorldConfig,
-=======
     share, shared_bits, validate_and_reconstruct, validate_list_of_shares,
     validate_list_of_shares_malicious, IntoShares,
->>>>>>> c025d33b
 };
 use std::fmt::Debug;
 pub use world::{Runner, TestWorld, TestWorldConfig};
@@ -95,28 +86,6 @@
     [shares0, shares1, shares2]
 }
 
-// Generate vector shares from vector of inputs for three participant
-#[must_use]
-pub fn generate_malicious_shares<F: Field>(input: &[u128], r: F) -> MaliciousShares<F>
-where
-    Standard: Distribution<F>,
-{
-    let mut rand = StepRng::new(100, 1);
-
-    let len = input.len();
-    let mut shares0 = Vec::with_capacity(len);
-    let mut shares1 = Vec::with_capacity(len);
-    let mut shares2 = Vec::with_capacity(len);
-
-    for i in input {
-        let [s0, s1, s2] = share_malicious(F::from(*i), r, &mut rand);
-        shares0.push(s0);
-        shares1.push(s1);
-        shares2.push(s2);
-    }
-    [shares0, shares1, shares2]
-}
-
 /// # Panics
 /// Panics if the permutation is not a valid one.
 /// Here "valid" means it contains all the numbers in the range 0..length, and each only appears once.
