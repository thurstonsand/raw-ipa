use crate::{
    error::Error,
    ff::Field,
    protocol::{
        basics::reveal_permutation,
        context::{Context, MaliciousContext},
        malicious::MaliciousValidator,
        sort::SortStep::{
            ApplyInv, BitPermutationStep, ComposeStep, ShuffleRevealPermutation, SortKeys,
        },
        sort::{
            bit_permutation::bit_permutation,
            ShuffleRevealStep::{RevealPermutation, ShufflePermutation},
        },
        IpaProtocolStep::Sort,
    },
    secret_sharing::{
        replicated::malicious::AdditiveShare as MaliciousReplicated,
        replicated::semi_honest::AdditiveShare as Replicated, SecretSharing,
    },
};

use super::{
    compose::compose,
    generate_permutation_opt::generate_permutation_opt,
    secureapplyinv::secureapplyinv,
    shuffle::{get_two_of_three_random_permutations, shuffle_shares},
};
use crate::protocol::context::SemiHonestContext;
use crate::protocol::sort::ShuffleRevealStep::GeneratePermutation;
use embed_doc_image::embed_doc_image;

#[derive(Debug)]
/// This object contains the output of `shuffle_and_reveal_permutation`
/// i) `revealed` permutation after shuffling
/// ii) Random permutations: each helper knows 2/3 of random permutations. This is then used for shuffle protocol.
pub struct RevealedAndRandomPermutations {
    pub revealed: Vec<u32>,
    pub randoms_for_shuffle: (Vec<u32>, Vec<u32>),
}

pub struct ShuffledPermutationWrapper<'a, F: Field> {
    pub perm: Vec<MaliciousReplicated<F>>,
    pub m_ctx: MaliciousContext<'a, F>,
}

/// This is an implementation of `OptApplyInv` (Algorithm 13) and `OptCompose` (Algorithm 14) described in:
/// "An Efficient Secure Three-Party Sorting Protocol with an Honest Majority"
/// by K. Chida, K. Hamada, D. Ikarashi, R. Kikuchi, N. Kiribuchi, and B. Pinkas
/// <https://eprint.iacr.org/2019/695.pdf>.
pub(super) async fn shuffle_and_reveal_permutation<
    F: Field,
    S: SecretSharing<F>,
    C: Context<F, Share = S>,
>(
    ctx: C,
    input_len: u32,
    input_permutation: Vec<S>,
) -> Result<RevealedAndRandomPermutations, Error> {
    let random_permutations_for_shuffle = get_two_of_three_random_permutations(
        input_len,
        ctx.narrow(&GeneratePermutation).prss_rng(),
    );

    let shuffled_permutation = shuffle_shares(
        input_permutation,
        (
            random_permutations_for_shuffle.0.as_slice(),
            random_permutations_for_shuffle.1.as_slice(),
        ),
        ctx.narrow(&ShufflePermutation),
    )
    .await?;

    let revealed_permutation =
        reveal_permutation(ctx.narrow(&RevealPermutation), &shuffled_permutation).await?;

    Ok(RevealedAndRandomPermutations {
        revealed: revealed_permutation,
        randoms_for_shuffle: random_permutations_for_shuffle,
    })
}

/// This is a malicious implementation of shuffle and reveal.
///
/// Steps
/// 1. Get random permutation 2/3 shared across helpers
/// 2. Shuffle shares three times
/// 3. Validate the accumulated macs - this returns the revealed permutation
pub(super) async fn malicious_shuffle_and_reveal_permutation<F: Field>(
    m_ctx: MaliciousContext<'_, F>,
    input_len: u32,
    input_permutation: Vec<MaliciousReplicated<F>>,
    malicious_validator: MaliciousValidator<'_, F>,
) -> Result<RevealedAndRandomPermutations, Error> {
    let random_permutations_for_shuffle = get_two_of_three_random_permutations(
        input_len,
        m_ctx.narrow(&GeneratePermutation).prss_rng(),
    );

    let shuffled_permutation = shuffle_shares(
        input_permutation,
        (
            random_permutations_for_shuffle.0.as_slice(),
            random_permutations_for_shuffle.1.as_slice(),
        ),
        m_ctx.narrow(&ShufflePermutation),
    )
    .await?;

    let revealed_permutation = malicious_validator
        .validate(ShuffledPermutationWrapper {
            perm: shuffled_permutation,
            m_ctx,
        })
        .await?;

    Ok(RevealedAndRandomPermutations {
        revealed: revealed_permutation,
        randoms_for_shuffle: random_permutations_for_shuffle,
    })
}

#[embed_doc_image("semi_honest_sort", "images/sort/semi-honest-sort.png")]
/// This is an implementation of `GenPerm` (Algorithm 6) described in:
/// "An Efficient Secure Three-Party Sorting Protocol with an Honest Majority"
/// by K. Chida, K. Hamada, D. Ikarashi, R. Kikuchi, N. Kiribuchi, and B. Pinkas
/// <https://eprint.iacr.org/2019/695.pdf>.
/// This protocol generates permutation of a stable sort for the given shares of inputs.
///
/// Steps
/// For the 0th bit
/// 1. Get replicated shares in Field using modulus conversion
/// 2. Compute bit permutation that sorts 0th bit
/// For 1st to N-1th bit of input share
/// 1. Shuffle and reveal the i-1th composition
/// 2. Get replicated shares in Field using modulus conversion
/// 3. Sort ith bit based on i-1th bits by applying i-1th composition on ith bit
/// 4  Compute bit permutation that sorts ith bit
/// 5. Compute ith composition by composing i-1th composition on ith permutation
/// In the end, n-1th composition is returned. This is the permutation which sorts the inputs
///
/// ![Generate sort permutation steps][semi_honest_sort]
pub async fn generate_permutation<F>(
    ctx: SemiHonestContext<'_, F>,
    sort_keys: &[Vec<Replicated<F>>],
    num_bits: u32,
) -> Result<Vec<Replicated<F>>, Error>
where
    F: Field,
{
    let ctx_0 = ctx.narrow(&Sort(0));
    assert_eq!(sort_keys.len(), num_bits as usize);

    let bit_0_permutation =
        bit_permutation(ctx_0.narrow(&BitPermutationStep), &sort_keys[0]).await?;
    let input_len = sort_keys[0].len();

    let mut composed_less_significant_bits_permutation = bit_0_permutation;
    for bit_num in 1..num_bits {
        let ctx_bit = ctx.narrow(&Sort(bit_num));

        let revealed_and_random_permutations = shuffle_and_reveal_permutation(
            ctx_bit.narrow(&ShuffleRevealPermutation),
            input_len.try_into().unwrap(), // safe, we don't sort more than 1B rows
            composed_less_significant_bits_permutation,
        )
        .await?;

        let bit_i_sorted_by_less_significant_bits = secureapplyinv(
            ctx_bit.narrow(&ApplyInv),
            sort_keys[bit_num as usize].clone(),
            (
                revealed_and_random_permutations
                    .randoms_for_shuffle
                    .0
                    .as_slice(),
                revealed_and_random_permutations
                    .randoms_for_shuffle
                    .1
                    .as_slice(),
            ),
            &revealed_and_random_permutations.revealed,
        )
        .await?;

        let bit_i_permutation = bit_permutation(
            ctx_bit.narrow(&BitPermutationStep),
            &bit_i_sorted_by_less_significant_bits,
        )
        .await?;

        let composed_i_permutation = compose(
            ctx_bit.narrow(&ComposeStep),
            (
                revealed_and_random_permutations
                    .randoms_for_shuffle
                    .0
                    .as_slice(),
                revealed_and_random_permutations
                    .randoms_for_shuffle
                    .1
                    .as_slice(),
            ),
            &revealed_and_random_permutations.revealed,
            bit_i_permutation,
        )
        .await?;
        composed_less_significant_bits_permutation = composed_i_permutation;
    }
    Ok(composed_less_significant_bits_permutation)
}

/// This function takes in a semihonest context and sort keys, generates a sort permutation, shuffles and reveals it and
/// returns both shuffle-revealed permutation and 2/3 randoms which were used to shuffle the permutation
/// The output of this can be applied to any of semihonest/malicious context
/// # Panics
/// If unable to convert sort keys length to u32
/// # Errors
/// If unable to convert sort keys length to u32
pub async fn generate_permutation_and_reveal_shuffled<F: Field>(
    ctx: SemiHonestContext<'_, F>,
    sort_keys: &[Vec<Replicated<F>>],
    num_bits: u32,
    num_multi_bits: u32,
) -> Result<RevealedAndRandomPermutations, Error> {
<<<<<<< HEAD
    // The input is transposed, so this really is the number of sort keys,
    // not the length of each sort key.
    let key_count = sort_keys[0].len();
    let sort_permutation = generate_permutation(ctx.narrow(&SortKeys), sort_keys, num_bits).await?;
=======
    let sort_permutation =
        generate_permutation_opt(ctx.narrow(&SortKeys), sort_keys, num_bits, num_multi_bits)
            .await?;
>>>>>>> 3be3396e
    shuffle_and_reveal_permutation(
        ctx.narrow(&ShuffleRevealPermutation),
        u32::try_from(key_count).unwrap(),
        sort_permutation,
    )
    .await
}

#[allow(dead_code)]
#[embed_doc_image("malicious_sort", "images/sort/malicious-sort.png")]
/// Returns a sort permutation in a malicious context.
/// This runs sort in a malicious context. The caller is responsible to validate the accumulater contents and downgrade context to Semi-honest before calling this function
/// The function takes care of upgrading and validating while the sort protocol runs.
/// It then returns a semi honest context with output in Replicated format. The caller should then upgrade the output and context before moving forward
///
/// Steps
/// 1. [Malicious Special] Upgrade the context from semihonest to malicious and get a validator
/// 2. [Malicious Special] Upgrade 0th sort bit keys
/// 3. Compute bit permutation that sorts 0th bit
///
/// For 1st to N-1th bit of input share
/// 1. i. Shuffle the i-1th composition
///   ii. [Malicious Special] Validate the accumulator contents
///  iii. [Malicious Special] Malicious reveal
///   iv. [Malicious Special] Downgrade context to semihonest
/// 2. i. [Malicious Special] Upgrade ith sort bit keys
///   ii. Sort ith bit based on i-1th bits by applying i-1th composition on ith bit
/// 3. Compute bit permutation that sorts ith bit
/// 4. Compute ith composition by composing i-1th composition on ith permutation
/// In the end, following is returned
///    i. n-1th composition: This is the permutation which sorts the inputs
///   ii. Validator which can be used to validate the leftover items in the accumulator
///
/// ![Malicious sort permutation steps][malicious_sort]
/// # Panics
/// If sort keys dont have num of bits same as `num_bits`
/// # Errors
pub async fn malicious_generate_permutation<'a, F>(
    sh_ctx: SemiHonestContext<'a, F>,
    sort_keys: &[Vec<Replicated<F>>],
    num_bits: u32,
) -> Result<(MaliciousValidator<'a, F>, Vec<MaliciousReplicated<F>>), Error>
where
    F: Field,
{
    let mut malicious_validator = MaliciousValidator::new(sh_ctx.narrow(&Sort(0)));
    let mut m_ctx_bit = malicious_validator.context();
    assert_eq!(sort_keys.len(), num_bits as usize);

    let upgraded_sort_keys = m_ctx_bit.upgrade(sort_keys[0].clone()).await?;
    let bit_0_permutation =
        bit_permutation(m_ctx_bit.narrow(&BitPermutationStep), &upgraded_sort_keys).await?;
    let input_len = u32::try_from(sort_keys[0].len()).unwrap(); // safe, we don't sort more than 1B rows

    let mut composed_less_significant_bits_permutation = bit_0_permutation;
    for bit_num in 1..num_bits {
        let revealed_and_random_permutations = malicious_shuffle_and_reveal_permutation(
            m_ctx_bit.narrow(&ShuffleRevealPermutation),
            input_len,
            composed_less_significant_bits_permutation,
            malicious_validator,
        )
        .await?;

        malicious_validator = MaliciousValidator::new(sh_ctx.narrow(&Sort(bit_num)));
        m_ctx_bit = malicious_validator.context();
        let upgraded_sort_keys = m_ctx_bit
            .upgrade(sort_keys[bit_num as usize].clone())
            .await?;
        let bit_i_sorted_by_less_significant_bits = secureapplyinv(
            m_ctx_bit.narrow(&ApplyInv),
            upgraded_sort_keys,
            (
                revealed_and_random_permutations
                    .randoms_for_shuffle
                    .0
                    .as_slice(),
                revealed_and_random_permutations
                    .randoms_for_shuffle
                    .1
                    .as_slice(),
            ),
            &revealed_and_random_permutations.revealed,
        )
        .await?;

        let bit_i_permutation = bit_permutation(
            m_ctx_bit.narrow(&BitPermutationStep),
            &bit_i_sorted_by_less_significant_bits,
        )
        .await?;

        let composed_i_permutation = compose(
            m_ctx_bit.narrow(&ComposeStep),
            (
                revealed_and_random_permutations
                    .randoms_for_shuffle
                    .0
                    .as_slice(),
                revealed_and_random_permutations
                    .randoms_for_shuffle
                    .1
                    .as_slice(),
            ),
            &revealed_and_random_permutations.revealed,
            bit_i_permutation,
        )
        .await?;
        composed_less_significant_bits_permutation = composed_i_permutation;
    }
    Ok((
        malicious_validator,
        composed_less_significant_bits_permutation,
    ))
}

#[cfg(all(test, not(feature = "shuttle")))]
mod tests {
    use std::iter::zip;

    use crate::bits::BitArray;
    use crate::protocol::modulus_conversion::{convert_all_bits, convert_all_bits_local};
    use crate::protocol::sort::generate_permutation::malicious_generate_permutation;
    use crate::rand::{thread_rng, Rng};
    use crate::secret_sharing::replicated::semi_honest::AdditiveShare as Replicated;
    use crate::secret_sharing::SharedValue;
    use rand::seq::SliceRandom;

    use crate::protocol::context::{Context, SemiHonestContext};
    use crate::test_fixture::{join3, MaskedMatchKey, Runner};
    use crate::{
        ff::{Field, Fp31},
        protocol::sort::generate_permutation::{
            generate_permutation, shuffle_and_reveal_permutation,
        },
        test_fixture::{generate_shares, Reconstruct, TestWorld},
    };

    #[tokio::test]
    pub async fn semi_honest() {
        const COUNT: usize = 5;

        let world = TestWorld::new().await;
        let mut rng = thread_rng();

        let mut match_keys = Vec::with_capacity(COUNT);
        match_keys.resize_with(COUNT, || rng.gen::<MaskedMatchKey>());

        let mut expected = match_keys.iter().map(|mk| mk.as_u128()).collect::<Vec<_>>();
        expected.sort_unstable();

        let result = world
            .semi_honest(
                match_keys.clone(),
                |ctx: SemiHonestContext<Fp31>, mk_shares| async move {
                    let local_lists = convert_all_bits_local(ctx.role(), &mk_shares);
                    let converted_shares = convert_all_bits(&ctx, &local_lists).await.unwrap();
                    generate_permutation(
                        ctx.narrow("sort"),
                        &converted_shares,
                        MaskedMatchKey::BITS,
                    )
                    .await
                    .unwrap()
                },
            )
            .await;

        let mut mpc_sorted_list = (0..u128::try_from(COUNT).unwrap()).collect::<Vec<_>>();
        for (match_key, index) in zip(match_keys, result.reconstruct()) {
            mpc_sorted_list[index.as_u128() as usize] = match_key.as_u128();
        }

        assert_eq!(expected, mpc_sorted_list);
    }

    #[tokio::test]
    pub async fn test_shuffle_and_reveal_permutation() {
        const BATCHSIZE: u32 = 25;

        let mut rng = thread_rng();

        let mut permutation: Vec<u32> = (0..BATCHSIZE).collect();
        permutation.shuffle(&mut rng);

        let world = TestWorld::new().await;
        let [ctx0, ctx1, ctx2] = world.contexts();
        let permutation: Vec<u128> = permutation.iter().map(|x| u128::from(*x)).collect();

        let [perm0, perm1, perm2] = generate_shares::<Fp31>(&permutation);

        let h0_future =
            shuffle_and_reveal_permutation(ctx0.narrow("shuffle_reveal"), BATCHSIZE, perm0);
        let h1_future =
            shuffle_and_reveal_permutation(ctx1.narrow("shuffle_reveal"), BATCHSIZE, perm1);
        let h2_future =
            shuffle_and_reveal_permutation(ctx2.narrow("shuffle_reveal"), BATCHSIZE, perm2);

        let perms_and_randoms = join3(h0_future, h1_future, h2_future).await;

        assert_eq!(perms_and_randoms[0].revealed, perms_and_randoms[1].revealed);
        assert_eq!(perms_and_randoms[1].revealed, perms_and_randoms[2].revealed);

        assert_eq!(
            perms_and_randoms[0].randoms_for_shuffle.0,
            perms_and_randoms[2].randoms_for_shuffle.1
        );
        assert_eq!(
            perms_and_randoms[1].randoms_for_shuffle.0,
            perms_and_randoms[0].randoms_for_shuffle.1
        );
        assert_eq!(
            perms_and_randoms[2].randoms_for_shuffle.0,
            perms_and_randoms[1].randoms_for_shuffle.1
        );
    }

    #[tokio::test]
    pub async fn malicious_sort_in_semi_honest() {
        const COUNT: usize = 5;

        let world = TestWorld::new().await;
        let mut rng = thread_rng();

        let mut match_keys = Vec::with_capacity(COUNT);
        match_keys.resize_with(COUNT, || rng.gen::<MaskedMatchKey>());

        let mut expected = match_keys.iter().map(|mk| mk.as_u128()).collect::<Vec<_>>();
        expected.sort_unstable();

        let [(v0, result0), (v1, result1), (v2, result2)] = world
            .semi_honest(match_keys.clone(), |ctx, mk_shares| async move {
                let local_lists = convert_all_bits_local(ctx.role(), &mk_shares);
                let converted_shares: Vec<Vec<Replicated<Fp31>>> =
                    convert_all_bits(&ctx, &local_lists).await.unwrap();
                malicious_generate_permutation(
                    ctx.narrow("sort"),
                    &converted_shares,
                    MaskedMatchKey::BITS,
                )
                .await
                .unwrap()
            })
            .await;

        let result = join3(
            v0.validate(result0),
            v1.validate(result1),
            v2.validate(result2),
        )
        .await;
        let mut mpc_sorted_list = (0..u128::try_from(COUNT).unwrap()).collect::<Vec<_>>();
        for (match_key, index) in zip(match_keys, result.reconstruct()) {
            mpc_sorted_list[index.as_u128() as usize] = match_key.as_u128();
        }

        assert_eq!(expected, mpc_sorted_list);
    }
}<|MERGE_RESOLUTION|>--- conflicted
+++ resolved
@@ -224,16 +224,12 @@
     num_bits: u32,
     num_multi_bits: u32,
 ) -> Result<RevealedAndRandomPermutations, Error> {
-<<<<<<< HEAD
     // The input is transposed, so this really is the number of sort keys,
     // not the length of each sort key.
     let key_count = sort_keys[0].len();
-    let sort_permutation = generate_permutation(ctx.narrow(&SortKeys), sort_keys, num_bits).await?;
-=======
     let sort_permutation =
         generate_permutation_opt(ctx.narrow(&SortKeys), sort_keys, num_bits, num_multi_bits)
             .await?;
->>>>>>> 3be3396e
     shuffle_and_reveal_permutation(
         ctx.narrow(&ShuffleRevealPermutation),
         u32::try_from(key_count).unwrap(),
