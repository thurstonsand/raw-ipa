use crate::{
    error::Error,
    ff::Field,
    protocol::{
        basics::reveal_permutation,
        context::{Context, MaliciousContext},
        malicious::MaliciousValidator,
        sort::SortStep::{
            ApplyInv, BitPermutationStep, ComposeStep, ShuffleRevealPermutation, SortKeys,
        },
        sort::{
            bit_permutation::bit_permutation,
            ShuffleRevealStep::{RevealPermutation, ShufflePermutation},
        },
        IpaProtocolStep::Sort,
    },
    secret_sharing::{
        replicated::malicious::AdditiveShare as MaliciousReplicated,
        replicated::semi_honest::AdditiveShare as Replicated, SecretSharing,
    },
};

use super::{
    compose::compose,
    generate_permutation_opt::generate_permutation_opt,
    secureapplyinv::secureapplyinv,
    shuffle::{get_two_of_three_random_permutations, shuffle_shares},
};
use crate::protocol::context::SemiHonestContext;
use crate::protocol::sort::ShuffleRevealStep::GeneratePermutation;
use embed_doc_image::embed_doc_image;

#[derive(Debug)]
/// This object contains the output of `shuffle_and_reveal_permutation`
/// i) `revealed` permutation after shuffling
/// ii) Random permutations: each helper knows 2/3 of random permutations. This is then used for shuffle protocol.
pub struct RevealedAndRandomPermutations {
    pub revealed: Vec<u32>,
    pub randoms_for_shuffle: (Vec<u32>, Vec<u32>),
}

pub struct ShuffledPermutationWrapper<'a, F: Field> {
    pub perm: Vec<MaliciousReplicated<F>>,
    pub m_ctx: MaliciousContext<'a, F>,
}

/// This is an implementation of `OptApplyInv` (Algorithm 13) and `OptCompose` (Algorithm 14) described in:
/// "An Efficient Secure Three-Party Sorting Protocol with an Honest Majority"
/// by K. Chida, K. Hamada, D. Ikarashi, R. Kikuchi, N. Kiribuchi, and B. Pinkas
/// <https://eprint.iacr.org/2019/695.pdf>.
pub(super) async fn shuffle_and_reveal_permutation<
    F: Field,
    S: SecretSharing<F>,
    C: Context<F, Share = S>,
>(
    ctx: C,
    input_len: u32,
    input_permutation: Vec<S>,
) -> Result<RevealedAndRandomPermutations, Error> {
    let random_permutations_for_shuffle = get_two_of_three_random_permutations(
        input_len,
        ctx.narrow(&GeneratePermutation).prss_rng(),
    );

    let shuffled_permutation = shuffle_shares(
        input_permutation,
        (
            random_permutations_for_shuffle.0.as_slice(),
            random_permutations_for_shuffle.1.as_slice(),
        ),
        ctx.narrow(&ShufflePermutation),
    )
    .await?;

    let revealed_permutation =
        reveal_permutation(ctx.narrow(&RevealPermutation), &shuffled_permutation).await?;

    Ok(RevealedAndRandomPermutations {
        revealed: revealed_permutation,
        randoms_for_shuffle: random_permutations_for_shuffle,
    })
}

/// This is a malicious implementation of shuffle and reveal.
///
/// Steps
/// 1. Get random permutation 2/3 shared across helpers
/// 2. Shuffle shares three times
/// 3. Validate the accumulated macs - this returns the revealed permutation
pub(super) async fn malicious_shuffle_and_reveal_permutation<F: Field>(
    m_ctx: MaliciousContext<'_, F>,
    input_len: u32,
    input_permutation: Vec<MaliciousReplicated<F>>,
    malicious_validator: MaliciousValidator<'_, F>,
) -> Result<RevealedAndRandomPermutations, Error> {
    let random_permutations_for_shuffle = get_two_of_three_random_permutations(
        input_len,
        m_ctx.narrow(&GeneratePermutation).prss_rng(),
    );

    let shuffled_permutation = shuffle_shares(
        input_permutation,
        (
            random_permutations_for_shuffle.0.as_slice(),
            random_permutations_for_shuffle.1.as_slice(),
        ),
        m_ctx.narrow(&ShufflePermutation),
    )
    .await?;

    let revealed_permutation = malicious_validator
        .validate(ShuffledPermutationWrapper {
            perm: shuffled_permutation,
            m_ctx,
        })
        .await?;

    Ok(RevealedAndRandomPermutations {
        revealed: revealed_permutation,
        randoms_for_shuffle: random_permutations_for_shuffle,
    })
}

#[embed_doc_image("semi_honest_sort", "images/sort/semi-honest-sort.png")]
/// This is an implementation of `GenPerm` (Algorithm 6) described in:
/// "An Efficient Secure Three-Party Sorting Protocol with an Honest Majority"
/// by K. Chida, K. Hamada, D. Ikarashi, R. Kikuchi, N. Kiribuchi, and B. Pinkas
/// <https://eprint.iacr.org/2019/695.pdf>.
/// This protocol generates permutation of a stable sort for the given shares of inputs.
///
/// Steps
/// For the 0th bit
/// 1. Get replicated shares in Field using modulus conversion
/// 2. Compute bit permutation that sorts 0th bit
/// For 1st to N-1th bit of input share
/// 1. Shuffle and reveal the i-1th composition
/// 2. Get replicated shares in Field using modulus conversion
/// 3. Sort ith bit based on i-1th bits by applying i-1th composition on ith bit
/// 4  Compute bit permutation that sorts ith bit
/// 5. Compute ith composition by composing i-1th composition on ith permutation
/// In the end, n-1th composition is returned. This is the permutation which sorts the inputs
///
/// ![Generate sort permutation steps][semi_honest_sort]
pub async fn generate_permutation<F>(
    ctx: SemiHonestContext<'_, F>,
    sort_keys: &[Vec<Replicated<F>>],
    num_bits: u32,
) -> Result<Vec<Replicated<F>>, Error>
where
    F: Field,
{
    let ctx_0 = ctx.narrow(&Sort(0));
    assert_eq!(sort_keys.len(), num_bits as usize);

    let bit_0_permutation =
        bit_permutation(ctx_0.narrow(&BitPermutationStep), &sort_keys[0]).await?;
    let input_len = sort_keys[0].len();

    let mut composed_less_significant_bits_permutation = bit_0_permutation;
    for bit_num in 1..num_bits {
        let ctx_bit = ctx.narrow(&Sort(bit_num));

        let revealed_and_random_permutations = shuffle_and_reveal_permutation(
            ctx_bit.narrow(&ShuffleRevealPermutation),
            input_len.try_into().unwrap(), // safe, we don't sort more than 1B rows
            composed_less_significant_bits_permutation,
        )
        .await?;

        let bit_i_sorted_by_less_significant_bits = secureapplyinv(
            ctx_bit.narrow(&ApplyInv),
            sort_keys[bit_num as usize].clone(),
            (
                revealed_and_random_permutations
                    .randoms_for_shuffle
                    .0
                    .as_slice(),
                revealed_and_random_permutations
                    .randoms_for_shuffle
                    .1
                    .as_slice(),
            ),
            &revealed_and_random_permutations.revealed,
        )
        .await?;

        let bit_i_permutation = bit_permutation(
            ctx_bit.narrow(&BitPermutationStep),
            &bit_i_sorted_by_less_significant_bits,
        )
        .await?;

        let composed_i_permutation = compose(
            ctx_bit.narrow(&ComposeStep),
            (
                revealed_and_random_permutations
                    .randoms_for_shuffle
                    .0
                    .as_slice(),
                revealed_and_random_permutations
                    .randoms_for_shuffle
                    .1
                    .as_slice(),
            ),
            &revealed_and_random_permutations.revealed,
            bit_i_permutation,
        )
        .await?;
        composed_less_significant_bits_permutation = composed_i_permutation;
    }
    Ok(composed_less_significant_bits_permutation)
}

/// This function takes in a semihonest context and sort keys, generates a sort permutation, shuffles and reveals it and
/// returns both shuffle-revealed permutation and 2/3 randoms which were used to shuffle the permutation
/// The output of this can be applied to any of semihonest/malicious context
/// # Panics
/// If unable to convert sort keys length to u32
/// # Errors
/// If unable to convert sort keys length to u32
pub async fn generate_permutation_and_reveal_shuffled<F: Field>(
    ctx: SemiHonestContext<'_, F>,
    sort_keys: &[Vec<Vec<Replicated<F>>>],
) -> Result<RevealedAndRandomPermutations, Error> {
    let key_count = sort_keys[0].len();
    let sort_permutation = generate_permutation_opt(ctx.narrow(&SortKeys), sort_keys).await?;
    shuffle_and_reveal_permutation(
        ctx.narrow(&ShuffleRevealPermutation),
        u32::try_from(key_count).unwrap(),
        sort_permutation,
    )
    .await
}

#[allow(dead_code)]
#[embed_doc_image("malicious_sort", "images/sort/malicious-sort.png")]
/// Returns a sort permutation in a malicious context.
/// This runs sort in a malicious context. The caller is responsible to validate the accumulater contents and downgrade context to Semi-honest before calling this function
/// The function takes care of upgrading and validating while the sort protocol runs.
/// It then returns a semi honest context with output in Replicated format. The caller should then upgrade the output and context before moving forward
///
/// Steps
/// 1. [Malicious Special] Upgrade the context from semihonest to malicious and get a validator
/// 2. [Malicious Special] Upgrade 0th sort bit keys
/// 3. Compute bit permutation that sorts 0th bit
///
/// For 1st to N-1th bit of input share
/// 1. i. Shuffle the i-1th composition
///   ii. [Malicious Special] Validate the accumulator contents
///  iii. [Malicious Special] Malicious reveal
///   iv. [Malicious Special] Downgrade context to semihonest
/// 2. i. [Malicious Special] Upgrade ith sort bit keys
///   ii. Sort ith bit based on i-1th bits by applying i-1th composition on ith bit
/// 3. Compute bit permutation that sorts ith bit
/// 4. Compute ith composition by composing i-1th composition on ith permutation
/// In the end, following is returned
///    i. n-1th composition: This is the permutation which sorts the inputs
///   ii. Validator which can be used to validate the leftover items in the accumulator
///
/// ![Malicious sort permutation steps][malicious_sort]
/// # Panics
/// If sort keys dont have num of bits same as `num_bits`
/// # Errors
pub async fn malicious_generate_permutation<'a, F>(
    sh_ctx: SemiHonestContext<'a, F>,
    sort_keys: &[Vec<Replicated<F>>],
    num_bits: u32,
) -> Result<(MaliciousValidator<'a, F>, Vec<MaliciousReplicated<F>>), Error>
where
    F: Field,
{
    let mut malicious_validator = MaliciousValidator::new(sh_ctx.narrow(&Sort(0)));
    let mut m_ctx_bit = malicious_validator.context();
    assert_eq!(sort_keys.len(), num_bits as usize);

    let upgraded_sort_keys = m_ctx_bit.upgrade(sort_keys[0].clone()).await?;
    let bit_0_permutation =
        bit_permutation(m_ctx_bit.narrow(&BitPermutationStep), &upgraded_sort_keys).await?;
    let input_len = u32::try_from(sort_keys[0].len()).unwrap(); // safe, we don't sort more than 1B rows

    let mut composed_less_significant_bits_permutation = bit_0_permutation;
    for bit_num in 1..num_bits {
        let revealed_and_random_permutations = malicious_shuffle_and_reveal_permutation(
            m_ctx_bit.narrow(&ShuffleRevealPermutation),
            input_len,
            composed_less_significant_bits_permutation,
            malicious_validator,
        )
        .await?;

        malicious_validator = MaliciousValidator::new(sh_ctx.narrow(&Sort(bit_num)));
        m_ctx_bit = malicious_validator.context();
        let upgraded_sort_keys = m_ctx_bit
            .upgrade(sort_keys[bit_num as usize].clone())
            .await?;
        let bit_i_sorted_by_less_significant_bits = secureapplyinv(
            m_ctx_bit.narrow(&ApplyInv),
            upgraded_sort_keys,
            (
                revealed_and_random_permutations
                    .randoms_for_shuffle
                    .0
                    .as_slice(),
                revealed_and_random_permutations
                    .randoms_for_shuffle
                    .1
                    .as_slice(),
            ),
            &revealed_and_random_permutations.revealed,
        )
        .await?;

        let bit_i_permutation = bit_permutation(
            m_ctx_bit.narrow(&BitPermutationStep),
            &bit_i_sorted_by_less_significant_bits,
        )
        .await?;

        let composed_i_permutation = compose(
            m_ctx_bit.narrow(&ComposeStep),
            (
                revealed_and_random_permutations
                    .randoms_for_shuffle
                    .0
                    .as_slice(),
                revealed_and_random_permutations
                    .randoms_for_shuffle
                    .1
                    .as_slice(),
            ),
            &revealed_and_random_permutations.revealed,
            bit_i_permutation,
        )
        .await?;
        composed_less_significant_bits_permutation = composed_i_permutation;
    }
    Ok((
        malicious_validator,
        composed_less_significant_bits_permutation,
    ))
}

#[cfg(all(test, not(feature = "shuttle")))]
mod tests {
    use std::iter::zip;

    use rand::seq::SliceRandom;

    use crate::bits::BitArray;
    use crate::protocol::modulus_conversion::{convert_all_bits, convert_all_bits_local};
<<<<<<< HEAD
    use crate::protocol::sort::generate_permutation::malicious_generate_permutation;
    use crate::protocol::MatchKey;
=======
    use crate::protocol::sort::generate_permutation_opt::generate_permutation_opt;
>>>>>>> 33b23e09
    use crate::rand::{thread_rng, Rng};
    use crate::secret_sharing::SharedValue;

    use crate::protocol::context::{Context, SemiHonestContext};
    use crate::test_fixture::{join3, Runner};
    use crate::{
        ff::{Field, Fp31},
        protocol::sort::generate_permutation::shuffle_and_reveal_permutation,
        test_fixture::{generate_shares, Reconstruct, TestWorld},
    };

    #[tokio::test]
    pub async fn semi_honest() {
        const COUNT: usize = 5;
        const NUM_MULTI_BITS: u32 = 3;
        let world = TestWorld::new().await;
        let mut rng = thread_rng();

        let mut match_keys = Vec::with_capacity(COUNT);
        match_keys.resize_with(COUNT, || rng.gen::<MatchKey>());

        let mut expected = match_keys.iter().map(|mk| mk.as_u128()).collect::<Vec<_>>();
        expected.sort_unstable();

        let result = world
            .semi_honest(
                match_keys.clone(),
                |ctx: SemiHonestContext<Fp31>, mk_shares| async move {
<<<<<<< HEAD
                    let local_lists = convert_all_bits_local(ctx.role(), &mk_shares);
                    let converted_shares = convert_all_bits(&ctx, &local_lists).await.unwrap();
                    generate_permutation(ctx.narrow("sort"), &converted_shares, MatchKey::BITS)
=======
                    let local_lists =
                        convert_all_bits_local(ctx.role(), &mk_shares, MaskedMatchKey::BITS);
                    let converted_shares =
                        convert_all_bits(&ctx, &local_lists, MaskedMatchKey::BITS, NUM_MULTI_BITS)
                            .await
                            .unwrap();
                    generate_permutation_opt(ctx.narrow("sort"), &converted_shares)
>>>>>>> 33b23e09
                        .await
                        .unwrap()
                },
            )
            .await;

        let mut mpc_sorted_list = (0..u128::try_from(COUNT).unwrap()).collect::<Vec<_>>();
        for (match_key, index) in zip(match_keys, result.reconstruct()) {
            mpc_sorted_list[index.as_u128() as usize] = match_key.as_u128();
        }

        assert_eq!(expected, mpc_sorted_list);
    }

    #[tokio::test]
    pub async fn test_shuffle_and_reveal_permutation() {
        const BATCHSIZE: u32 = 25;

        let mut rng = thread_rng();

        let mut permutation: Vec<u32> = (0..BATCHSIZE).collect();
        permutation.shuffle(&mut rng);

        let world = TestWorld::new().await;
        let [ctx0, ctx1, ctx2] = world.contexts();
        let permutation: Vec<u128> = permutation.iter().map(|x| u128::from(*x)).collect();

        let [perm0, perm1, perm2] = generate_shares::<Fp31>(&permutation);

        let h0_future =
            shuffle_and_reveal_permutation(ctx0.narrow("shuffle_reveal"), BATCHSIZE, perm0);
        let h1_future =
            shuffle_and_reveal_permutation(ctx1.narrow("shuffle_reveal"), BATCHSIZE, perm1);
        let h2_future =
            shuffle_and_reveal_permutation(ctx2.narrow("shuffle_reveal"), BATCHSIZE, perm2);

        let perms_and_randoms = join3(h0_future, h1_future, h2_future).await;

        assert_eq!(perms_and_randoms[0].revealed, perms_and_randoms[1].revealed);
        assert_eq!(perms_and_randoms[1].revealed, perms_and_randoms[2].revealed);

        assert_eq!(
            perms_and_randoms[0].randoms_for_shuffle.0,
            perms_and_randoms[2].randoms_for_shuffle.1
        );
        assert_eq!(
            perms_and_randoms[1].randoms_for_shuffle.0,
            perms_and_randoms[0].randoms_for_shuffle.1
        );
        assert_eq!(
            perms_and_randoms[2].randoms_for_shuffle.0,
            perms_and_randoms[1].randoms_for_shuffle.1
        );
    }
<<<<<<< HEAD

    #[tokio::test]
    pub async fn malicious_sort_in_semi_honest() {
        const COUNT: usize = 5;

        let world = TestWorld::new().await;
        let mut rng = thread_rng();

        let mut match_keys = Vec::with_capacity(COUNT);
        match_keys.resize_with(COUNT, || rng.gen::<MatchKey>());

        let mut expected = match_keys.iter().map(|mk| mk.as_u128()).collect::<Vec<_>>();
        expected.sort_unstable();

        let [(v0, result0), (v1, result1), (v2, result2)] = world
            .semi_honest(match_keys.clone(), |ctx, mk_shares| async move {
                let local_lists = convert_all_bits_local(ctx.role(), &mk_shares);
                let converted_shares: Vec<Vec<Replicated<Fp31>>> =
                    convert_all_bits(&ctx, &local_lists).await.unwrap();
                malicious_generate_permutation(
                    ctx.narrow("sort"),
                    &converted_shares,
                    MatchKey::BITS,
                )
                .await
                .unwrap()
            })
            .await;

        let result = join3(
            v0.validate(result0),
            v1.validate(result1),
            v2.validate(result2),
        )
        .await;
        let mut mpc_sorted_list = (0..u128::try_from(COUNT).unwrap()).collect::<Vec<_>>();
        for (match_key, index) in zip(match_keys, result.reconstruct()) {
            mpc_sorted_list[index.as_u128() as usize] = match_key.as_u128();
        }

        assert_eq!(expected, mpc_sorted_list);
    }
=======
>>>>>>> 33b23e09
}<|MERGE_RESOLUTION|>--- conflicted
+++ resolved
@@ -348,12 +348,8 @@
 
     use crate::bits::BitArray;
     use crate::protocol::modulus_conversion::{convert_all_bits, convert_all_bits_local};
-<<<<<<< HEAD
-    use crate::protocol::sort::generate_permutation::malicious_generate_permutation;
+    use crate::protocol::sort::generate_permutation_opt::generate_permutation_opt;
     use crate::protocol::MatchKey;
-=======
-    use crate::protocol::sort::generate_permutation_opt::generate_permutation_opt;
->>>>>>> 33b23e09
     use crate::rand::{thread_rng, Rng};
     use crate::secret_sharing::SharedValue;
 
@@ -382,19 +378,12 @@
             .semi_honest(
                 match_keys.clone(),
                 |ctx: SemiHonestContext<Fp31>, mk_shares| async move {
-<<<<<<< HEAD
                     let local_lists = convert_all_bits_local(ctx.role(), &mk_shares);
-                    let converted_shares = convert_all_bits(&ctx, &local_lists).await.unwrap();
-                    generate_permutation(ctx.narrow("sort"), &converted_shares, MatchKey::BITS)
-=======
-                    let local_lists =
-                        convert_all_bits_local(ctx.role(), &mk_shares, MaskedMatchKey::BITS);
                     let converted_shares =
-                        convert_all_bits(&ctx, &local_lists, MaskedMatchKey::BITS, NUM_MULTI_BITS)
+                        convert_all_bits(&ctx, &local_lists, MatchKey::BITS, NUM_MULTI_BITS)
                             .await
                             .unwrap();
                     generate_permutation_opt(ctx.narrow("sort"), &converted_shares)
->>>>>>> 33b23e09
                         .await
                         .unwrap()
                 },
@@ -449,49 +438,4 @@
             perms_and_randoms[1].randoms_for_shuffle.1
         );
     }
-<<<<<<< HEAD
-
-    #[tokio::test]
-    pub async fn malicious_sort_in_semi_honest() {
-        const COUNT: usize = 5;
-
-        let world = TestWorld::new().await;
-        let mut rng = thread_rng();
-
-        let mut match_keys = Vec::with_capacity(COUNT);
-        match_keys.resize_with(COUNT, || rng.gen::<MatchKey>());
-
-        let mut expected = match_keys.iter().map(|mk| mk.as_u128()).collect::<Vec<_>>();
-        expected.sort_unstable();
-
-        let [(v0, result0), (v1, result1), (v2, result2)] = world
-            .semi_honest(match_keys.clone(), |ctx, mk_shares| async move {
-                let local_lists = convert_all_bits_local(ctx.role(), &mk_shares);
-                let converted_shares: Vec<Vec<Replicated<Fp31>>> =
-                    convert_all_bits(&ctx, &local_lists).await.unwrap();
-                malicious_generate_permutation(
-                    ctx.narrow("sort"),
-                    &converted_shares,
-                    MatchKey::BITS,
-                )
-                .await
-                .unwrap()
-            })
-            .await;
-
-        let result = join3(
-            v0.validate(result0),
-            v1.validate(result1),
-            v2.validate(result2),
-        )
-        .await;
-        let mut mpc_sorted_list = (0..u128::try_from(COUNT).unwrap()).collect::<Vec<_>>();
-        for (match_key, index) in zip(match_keys, result.reconstruct()) {
-            mpc_sorted_list[index.as_u128() as usize] = match_key.as_u128();
-        }
-
-        assert_eq!(expected, mpc_sorted_list);
-    }
-=======
->>>>>>> 33b23e09
 }