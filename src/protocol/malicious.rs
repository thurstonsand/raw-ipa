--- conflicted
+++ resolved
@@ -251,12 +251,7 @@
                     .execute(a_shares[i], r_share),
                 b_ctx
                     .narrow("input")
-<<<<<<< HEAD
                     .multiply(RecordId::from(0_u32))
-                    .await
-=======
-                    .multiply(RecordId::from(1_u32))
->>>>>>> 24d669b0
                     .execute(b_shares[i], r_share),
             )
             .await?;
@@ -275,27 +270,11 @@
                 b_malicious,
             );
 
-<<<<<<< HEAD
-            let (ab, rab) = try_join(
-                a_ctx
-                    .narrow("SingleMult")
-                    .multiply(RecordId::from(0_u32))
-                    .await
-                    .execute(a_shares[i], b_shares[i]),
-                a_ctx
-                    .narrow("DoubleMult")
-                    .multiply(RecordId::from(0_u32))
-                    .await
-                    .execute(ra, b_shares[i]),
-            )
-            .await?;
-=======
             #[allow(clippy::similar_names)]
             let mult_result = a_ctx
                 .malicious_multiply(RecordId::from(0_u32))
                 .execute(a_malicious, b_malicious)
                 .await?;
->>>>>>> 24d669b0
 
             v.validate(ctx.narrow("SecurityValidatorValidate")).await?;
 
@@ -352,44 +331,6 @@
             let x = Fp31::from(rng.gen::<u128>());
             original_inputs.push(x);
         }
-<<<<<<< HEAD
-
-        let futures =
-            context
-                .into_iter()
-                .zip(shared_inputs)
-                .map(|(ctx, input_shares)| async move {
-                    let v = SecurityValidator::new(ctx.narrow("SecurityValidatorInit"));
-                    let acc = v.accumulator();
-
-                    let mut row_narrowed_contexts = Vec::with_capacity(100);
-                    for i in 0..100 {
-                        row_narrowed_contexts.push(ctx.narrow(&format!("row {}", i)));
-                    }
-
-                    let r_share = v.r_share();
-
-                    let rx_values: Vec<Replicated<Fp31>> =
-                        try_join_all(input_shares.iter().zip(row_narrowed_contexts.iter()).map(
-                            |(x, ctx)| async move {
-                                ctx.narrow("mult")
-                                    .multiply(RecordId::from(0_u32))
-                                    .await
-                                    .execute(*x, r_share)
-                                    .await
-                            },
-                        ))
-                        .await?;
-
-                    let _ = input_shares.iter().zip(rx_values.iter()).enumerate().map(
-                        |(i, (x, rx))| {
-                            acc.accumulate_macs(
-                                &ctx.narrow(&Step::ValidateInput).prss(),
-                                RecordId::from(u32::try_from(i).unwrap()),
-                                MaliciousReplicated::new(*x, *rx),
-                            );
-                        },
-=======
         let shared_inputs: Vec<[Replicated<Fp31>; 3]> = original_inputs
             .iter()
             .map(|x| share(*x, &mut rng))
@@ -410,54 +351,19 @@
                     row_narrowed_contexts.push(
                         ctx.narrow(&format!("row {}", i))
                             .upgrade_to_malicious(acc.clone()),
->>>>>>> 24d669b0
                     );
                 }
 
-<<<<<<< HEAD
-                    let (ab_outputs, double_check_outputs) = try_join(
-                        try_join_all(
-                            input_shares
-                                .iter()
-                                .zip(input_shares.iter().skip(1))
-                                .zip(row_narrowed_contexts.iter())
-                                .map(|((a, b), ctx)| async move {
-                                    ctx.narrow("SingleMult")
-                                        .multiply(RecordId::from(0_u32))
-                                        .await
-                                        .execute(*a, *b)
-                                        .await
-                                }),
-                        ),
-                        try_join_all(
-                            input_shares
-                                .iter()
-                                .zip(rx_values.iter().skip(1))
-                                .zip(row_narrowed_contexts.iter())
-                                .map(|((a, rb), ctx)| async move {
-                                    ctx.narrow("DoubleMult")
-                                        .multiply(RecordId::from(0_u32))
-                                        .await
-                                        .execute(*a, *rb)
-                                        .await
-                                }),
-                        ),
-                    )
-                    .await?;
-
-                    let _ = ab_outputs
-=======
                 let r_share = v.r_share();
 
                 let maliciously_secure_inputs = try_join_all(
                     input_shares
                         .iter()
                         .zip(row_narrowed_contexts.iter())
-                        .enumerate()
-                        .map(|(i, (x, ctx))| async move {
+                        .map(|(x, ctx)| async move {
                             let rx = ctx
                                 .narrow("mult")
-                                .multiply(RecordId::from(i))
+                                .multiply(RecordId::from(0_u32))
                                 .execute(*x, r_share)
                                 .await?;
 
@@ -469,25 +375,22 @@
                 let _ = maliciously_secure_inputs
                     .iter()
                     .zip(row_narrowed_contexts.iter())
-                    .enumerate()
-                    .map(|(i, (maliciously_secure_input, ctx))| {
+                    .map(|(maliciously_secure_input, ctx)| {
                         acc.accumulate_macs(
                             &ctx.narrow(&Step::ValidateInput).prss(),
-                            RecordId::from(i),
+                            RecordId::from(0_u32),
                             *maliciously_secure_input,
                         );
                     });
 
                 let mult_results = try_join_all(
                     maliciously_secure_inputs
->>>>>>> 24d669b0
                         .iter()
                         .zip(maliciously_secure_inputs.iter().skip(1))
                         .zip(row_narrowed_contexts.iter())
-                        .enumerate()
-                        .map(|(i, ((a_malicious, b_malicious), ctx))| async move {
+                        .map(|((a_malicious, b_malicious), ctx)| async move {
                             ctx.narrow("Circuit_Step_2")
-                                .malicious_multiply(RecordId::from(i))
+                                .malicious_multiply(RecordId::from(0_u32))
                                 .execute(*a_malicious, *b_malicious)
                                 .await
                         }),
