use crate::helpers::network::{ChannelId, MessageChunks};
use crate::helpers::Role;
use crate::net::server::{LastSeenMessages, MessageSendMap, MpcHelperServerError};
use crate::net::RecordHeaders;
use crate::protocol::{QueryId, Step};
use async_trait::async_trait;
use axum::extract::{self, FromRequest, Query, RequestParts};
use axum::http::Request;
use axum::middleware::Next;
use axum::response::Response;
use axum::Extension;
use hyper::Body;
use tokio::sync::mpsc;

/// Used in the axum handler to extract the `query_id` and `step` from the path of the request
pub struct Path(QueryId, Step);

#[async_trait]
impl<B: Send> FromRequest<B> for Path {
    type Rejection = MpcHelperServerError;

    async fn from_request(req: &mut RequestParts<B>) -> Result<Self, Self::Rejection> {
        let extract::Path((query_id, step)) =
            extract::Path::<(QueryId, Step)>::from_request(req).await?;
        Ok(Path(query_id, step))
    }
}

/// Used in the axum handler to extract the peer role from the query params of the request
#[cfg_attr(feature = "enable-serde", derive(serde::Deserialize))]
pub struct RoleQueryParam {
    role: Role,
}

/// After an [`mpsc::OwnedPermit`] has been reserved, it can be used once to send an item on the channel.
///
/// Panics if cloned while a permit exists. the `Clone` implementation must exist so that
/// `ReservedPermit` can be added to a request via an `Extension`, which requires `Clone`. However,
/// Axum/Tower do not clone the request between middleware and the handler, so this is a safe usage.  
pub struct ReservedPermit<T>(Option<mpsc::OwnedPermit<T>>);

impl<T: Send + 'static> ReservedPermit<T> {
    pub fn new(permit: mpsc::OwnedPermit<T>) -> Self {
        Self(Some(permit))
    }
    /// # Panics
    /// if called more than once
    pub fn send(&mut self, item: T) {
        self.0
            .take()
            .expect("should only call `send` once")
            .send(item);
    }
}

impl<T> Clone for ReservedPermit<T> {
    /// # Panics
    /// if a permit exists
    fn clone(&self) -> Self {
        assert!(self.0.is_none());
        Self(None)
    }
}

/// Middleware that first reserves a permit on the channel to send messages to the messaging layer.
/// Once reserved, adds the permit to the extension for retrieval from the handler.
/// # Panics
/// if messages arrive out of order
pub async fn obtain_permit_mw<B: Send>(
    req: Request<B>,
    next: Next<B>,
) -> Result<Response, MpcHelperServerError> {
    // extract everything from the request; middleware cannot have these in the function signature
    let mut req_parts = RequestParts::new(req);
    let Path(query_id, step) = req_parts.extract().await?;
    // TODO: we shouldn't trust the client to tell us their role.
    //       revisit when we have figured out discovery/handshake
    let Query(RoleQueryParam { role }) = req_parts.extract().await?;
    let record_headers = req_parts.extract::<RecordHeaders>().await?;
    let Extension::<LastSeenMessages>(last_seen_messages) = req_parts.extract().await?;
    let Extension::<MessageSendMap>(message_send_map) = req_parts.extract().await?;

    // PANIC if messages arrive out of order; pretty print the error
    // TODO (ts): remove this when streaming solution is complete
    let channel_id = ChannelId::new(role, step);
    last_seen_messages.ensure_ordering(&channel_id, record_headers.offset);

    // get sender to correct network
    let sender = message_send_map.get(query_id)?;
    let permit = sender.reserve_owned().await?;

    // insert different parts as extensions so that handler doesn't need to extract again
    req_parts.extensions_mut().insert(channel_id);
    req_parts
        .extensions_mut()
        .insert(ReservedPermit::new(permit));

    let req = req_parts.try_into_request().unwrap();
    Ok(next.run(req).await)
}

/// extracts the [`MessageChunks`] from the request and forwards it to the Message layer via the
/// `permit`. If we try to extract the [`ReservedPermit`] via the `Extensions`'s `FromRequest` implementation,
/// it will call `.clone()` on it, which will remove the [`mpsc::OwnedPermit`]. Thus, we must access the
/// `[ReservedPermit]` via [`Request::extensions_mut`], which returns `Extensions` without cloning.
pub async fn handler(mut req: Request<Body>) -> Result<(), MpcHelperServerError> {
    // prepare data
    let channel_id = req.extensions().get::<ChannelId>().unwrap().clone();
    let body = hyper::body::to_bytes(req.body_mut()).await?.to_vec();

    tracing::debug!("received {} bytes from {channel_id:?}", body.len());

    // send data
    let permit = req
        .extensions_mut()
        .get_mut::<ReservedPermit<MessageChunks>>()
        .unwrap();

    permit.send((channel_id, body));
    Ok(())
}

#[cfg(all(test, not(feature = "shuttle")))]
mod tests {
    use super::*;
    #[allow(deprecated)]
    use crate::{
<<<<<<< HEAD
        helpers::{old_http::HttpNetwork, old_network::Network, MESSAGE_PAYLOAD_SIZE_BYTES},
=======
        helpers::{http::HttpNetwork, old_network::Network, MESSAGE_PAYLOAD_SIZE_BYTES},
>>>>>>> df2ced11
        net::{
            server::MessageSendMap, BindTarget, MpcHelperServer, CONTENT_LENGTH_HEADER_NAME,
            OFFSET_HEADER_NAME,
        },
    };
    use axum::body::Bytes;
    use axum::http::{HeaderValue, Request, StatusCode};
    use futures::{Stream, StreamExt};
    use futures_util::FutureExt;
    use hyper::header::HeaderName;
    use hyper::service::Service;
    use hyper::{body, Body, Client, Response};
    use std::future::Future;
    use std::task::{Context, Poll};
    use tower::ServiceExt;

    const DATA_LEN: usize = 3;

    #[allow(deprecated)]
    async fn init_server() -> (u16, impl Stream<Item = MessageChunks>) {
        let network = HttpNetwork::new_without_clients(QueryId, None);
        let rx_stream = network.recv_stream();
        let message_send_map = MessageSendMap::filled(network);
        let server = MpcHelperServer::new(message_send_map);
        let (addr, _) = server
            .bind(BindTarget::Http("127.0.0.1:0".parse().unwrap()))
            .await;
        let port = addr.port();
        (port, rx_stream)
    }

    fn build_req(
        port: u16,
        query_id: QueryId,
        step: &Step,
        role: Role,
        offset: u32,
        body: &'static [u8],
    ) -> Request<Body> {
        assert_eq!(
            body.len() % MESSAGE_PAYLOAD_SIZE_BYTES,
            0,
            "body len must align with data_size"
        );
        let uri = format!(
            "http://127.0.0.1:{}/query/{}/step/{}?role={}",
            port,
            query_id.as_ref(),
            step.as_ref(),
            role.as_ref(),
        );
        #[allow(clippy::cast_possible_truncation)] // `body.len()` known to be less than u32
        let headers = RecordHeaders {
            content_length: body.len() as u32,
            offset,
        };
        let body = Body::from(Bytes::from_static(body));
        headers
            .add_to(Request::post(uri))
            .body(body)
            .expect("request should be valid")
    }

    async fn send_req(
        port: u16,
        query_id: QueryId,
        step: &Step,
        helper_role: Role,
        offset: u32,
        body: &'static [u8],
    ) -> Response<Body> {
        // build req
        let req = build_req(port, query_id, step, helper_role, offset, body);

        let client = Client::default();
        client
            .request(req)
            .await
            .expect("client should be able to communicate with server")
    }

    #[tokio::test]
    async fn collect_req() {
        let (port, mut rx_stream) = init_server().await;

        // prepare req
        let query_id = QueryId;
        let target_helper = Role::H2;
        let step = Step::default().narrow("test");
        let body = &[213; DATA_LEN * MESSAGE_PAYLOAD_SIZE_BYTES];

        // try a request 10 times
        for offset in 0..10 {
            let resp = send_req(port, query_id, &step, target_helper, offset, body).await;

            let status = resp.status();
            let resp_body = body::to_bytes(resp.into_body()).await.unwrap();
            let resp_body_str = String::from_utf8_lossy(&resp_body);

            // response comparison
            let channel_id = ChannelId {
                role: target_helper,
                step: step.clone(),
            };

            assert_eq!(status, StatusCode::OK, "{resp_body_str}");
            let messages = rx_stream
                .next()
                .await
                .expect("should have already received value");
            assert_eq!(messages, (channel_id, body.to_vec()));
        }
    }

    #[tokio::test]
    async fn ensure_ordering() {
        let (port, _rx) = init_server().await;

        // prepare req
        let query_id = QueryId;
        let target_helper = Role::H2;
        let step = Step::default().narrow("test");
        let body = &[213; DATA_LEN * MESSAGE_PAYLOAD_SIZE_BYTES];

        // offset == 0; this is correct
        let resp = send_req(port, query_id, &step, target_helper, 0, body).await;
        let resp_status = resp.status();
        let body_bytes = body::to_bytes(resp.into_body()).await.unwrap();
        assert!(
            resp_status.is_success(),
            "{}",
            String::from_utf8_lossy(&body_bytes).as_ref()
        );

        // offset == 0; this is invalid
        let req = build_req(port, query_id, &step, target_helper, 0, body);
        let client = Client::default();
        let resp = client.request(req).await;
        let resp_err_msg = format!("{}", resp.unwrap_err());
        assert_eq!(
            resp_err_msg.as_str(),
            "connection closed before message completed"
        );
    }

    struct OverrideReq {
        query_id: String,
        step: String,
        role: String,
        offset_header: (HeaderName, HeaderValue),
        body: &'static [u8],
    }

    impl OverrideReq {
        fn into_req(self, port: u16) -> Request<Body> {
            let uri = format!(
                "http://127.0.0.1:{}/query/{}/step/{}?role={}",
                port, self.query_id, self.step, self.role
            );
            let mut req = Request::post(uri);
            let req_headers = req.headers_mut().unwrap();
            req_headers.insert(CONTENT_LENGTH_HEADER_NAME.clone(), self.body.len().into());
            req_headers.insert(self.offset_header.0, self.offset_header.1);

            req.body(self.body.into()).unwrap()
        }
    }

    impl Default for OverrideReq {
        fn default() -> Self {
            Self {
                query_id: QueryId.as_ref().to_owned(),
                step: Step::default().narrow("test").as_ref().to_owned(),
                role: Role::H2.as_ref().to_owned(),
                offset_header: (OFFSET_HEADER_NAME.clone(), 0.into()),
                body: &[34; DATA_LEN * MESSAGE_PAYLOAD_SIZE_BYTES],
            }
        }
    }

    async fn resp_eq(req: OverrideReq, expected_status: StatusCode) {
        let (port, _rx) = init_server().await;
        let resp = Client::default()
            .request(req.into_req(port))
            .await
            .expect("request should complete successfully");
        assert_eq!(resp.status(), expected_status);
    }

    #[tokio::test]
    async fn malformed_query_id_fails() {
        let req = OverrideReq {
            query_id: "not-a-query-id".into(),
            ..Default::default()
        };
        resp_eq(req, StatusCode::UNPROCESSABLE_ENTITY).await;
    }

    #[tokio::test]
    async fn malformed_role_fails() {
        let req = OverrideReq {
            role: "h4".into(),
            ..Default::default()
        };
        resp_eq(req, StatusCode::UNPROCESSABLE_ENTITY).await;
    }

    #[tokio::test]
    async fn malformed_offset_header_name_fails() {
        let req = OverrideReq {
            offset_header: (HeaderName::from_static("ofset"), 0.into()),
            ..Default::default()
        };
        resp_eq(req, StatusCode::UNPROCESSABLE_ENTITY).await;
    }

    #[tokio::test]
    async fn malformed_offset_header_value_fails() {
        let req = OverrideReq {
            offset_header: (OFFSET_HEADER_NAME.clone(), HeaderValue::from(-1)),
            ..Default::default()
        };
        resp_eq(req, StatusCode::BAD_REQUEST).await;
    }

    #[tokio::test]
    async fn wrong_body_size_is_rejected() {
        let req = OverrideReq {
            body: &[0; MESSAGE_PAYLOAD_SIZE_BYTES + 1],
            ..Default::default()
        };
        resp_eq(req, StatusCode::BAD_REQUEST).await;
    }

    #[tokio::test]
    async fn malformed_body_fails() {
        let req = OverrideReq {
            body: &[0, 7],
            ..Default::default()
        };
        resp_eq(req, StatusCode::BAD_REQUEST).await;
    }

    fn poll<F, T>(f: &mut F) -> Poll<T>
    where
        F: Future<Output = T> + Unpin,
    {
        f.poll_unpin(&mut Context::from_waker(futures::task::noop_waker_ref()))
    }

    #[tokio::test]
    #[allow(deprecated)]
    async fn backpressure_applied() {
        const QUEUE_DEPTH: usize = 8;
        let network = HttpNetwork::new_without_clients(QueryId, Some(QUEUE_DEPTH));
        let mut rx_stream = network.recv_stream();
        let message_send_map = MessageSendMap::filled(network);
        let server = MpcHelperServer::new(message_send_map);
        let mut r = server.router();

        // prepare req
        let query_id = QueryId;
        let step = Step::default().narrow("test");
        let target_helper = Role::H2;
        let mut offset = 0;
        let body = &[0; DATA_LEN * MESSAGE_PAYLOAD_SIZE_BYTES];

        let mut new_req = || {
            let req = build_req(0, query_id, &step, target_helper, offset, body);
            offset += 1;
            req
        };

        // fill channel
        for _ in 0..QUEUE_DEPTH {
            let resp = r.ready().await.unwrap().call(new_req()).await.unwrap();
            assert_eq!(
                resp.status(),
                StatusCode::OK,
                "body: {}",
                String::from_utf8_lossy(&body::to_bytes(resp.into_body()).await.unwrap())
            );
        }

        // channel should now be full
        let mut resp_when_full = r.ready().await.unwrap().call(new_req());
        assert!(
            poll(&mut resp_when_full).is_pending(),
            "expected future to be pending"
        );

        // take 1 message from channel
        rx_stream.next().await;

        // channel should now have capacity
        assert!(poll(&mut resp_when_full).is_ready());

        // take 3 messages from channel
        for _ in 0..3 {
            rx_stream.next().await;
        }

        // channel should now have capacity for 3 more reqs
        for _ in 0..3 {
            let mut next_req = r.ready().await.unwrap().call(new_req());
            assert!(poll(&mut next_req).is_ready());
        }

        // channel should have no more capacity
        let mut resp_when_full = r.ready().await.unwrap().call(new_req());
        assert!(poll(&mut resp_when_full).is_pending());
    }
}<|MERGE_RESOLUTION|>--- conflicted
+++ resolved
@@ -125,11 +125,7 @@
     use super::*;
     #[allow(deprecated)]
     use crate::{
-<<<<<<< HEAD
         helpers::{old_http::HttpNetwork, old_network::Network, MESSAGE_PAYLOAD_SIZE_BYTES},
-=======
-        helpers::{http::HttpNetwork, old_network::Network, MESSAGE_PAYLOAD_SIZE_BYTES},
->>>>>>> df2ced11
         net::{
             server::MessageSendMap, BindTarget, MpcHelperServer, CONTENT_LENGTH_HEADER_NAME,
             OFFSET_HEADER_NAME,
