--- conflicted
+++ resolved
@@ -6,12 +6,8 @@
 pub mod messaging;
 
 use crate::helpers::Direction::{Left, Right};
-<<<<<<< HEAD
-use crate::helpers::Identity::{H1, H2, H3};
+use crate::helpers::Role::{H1, H2, H3};
 pub use buffers::SendBufferConfig;
-=======
-use crate::helpers::Role::{H1, H2, H3};
->>>>>>> 36436f2b
 pub use error::Error;
 pub use error::Result;
 pub use messaging::GatewayConfig;
