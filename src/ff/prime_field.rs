--- conflicted
+++ resolved
@@ -148,15 +148,6 @@
                 assert_eq!($field::ZERO, $field::ZERO * $field::ONE);
             }
 
-<<<<<<< HEAD
-            #[test]
-            fn can_write_into_buf_larger_than_required() {
-                let mut buf = vec![0_u8; <$field as Serializable>::SIZE_IN_BYTES + 1];
-
-                // panic will show the error while assert will just tell us that something went wrong
-                $field::ONE.serialize(&mut buf).unwrap();
-            }
-
             #[cfg(feature = "enable-serde")]
             #[test]
             fn has_added_to_field_type_impl() {
@@ -168,8 +159,6 @@
                 assert_eq!(field_type, crate::ff::FieldType::$field)
             }
 
-=======
->>>>>>> 91831dc7
             proptest! {
 
                 #[test]
