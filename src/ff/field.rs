<<<<<<< HEAD
use crate::{
    bits::{BooleanOps, Serializable},
    ff::{self, Error},
    secret_sharing::ArithmeticShare,
};
use std::any::type_name;
use std::fmt::Debug;
use std::io::{self, ErrorKind};
=======
use generic_array::ArrayLength;
use generic_array::GenericArray;

use std::fmt::Debug;

use crate::bits::Serializable;
use crate::secret_sharing::ArithmeticShare;
>>>>>>> 91831dc7

// Trait for primitive integer types used to represent the underlying type for field values
pub trait Int: Sized + Copy + Debug + Into<u128> {
    const BITS: u32;
}

impl Int for u8 {
    const BITS: u32 = u8::BITS;
}

impl Int for u32 {
    const BITS: u32 = u32::BITS;
}

pub trait Field: ArithmeticShare + From<u128> + Into<Self::Integer> {
    type Integer: Int;
    type Size: ArrayLength<u8>;

    const PRIME: Self::Integer;
    /// Multiplicative identity element
    const ONE: Self;

    /// str repr of the type of the [`Field`]; to be used with `FieldType` to get the size of a
    /// given [`Field`] from this value.
    /// # Instruction For Authors
    /// When creating a new [`Field`] type, modify the `FieldType::serialize` and
    /// `FieldType::deserialize` functions below this trait definition to use the newly created
    /// type
    const TYPE_STR: &'static str;

    /// Blanket implementation to represent the instance of this trait as 16 byte integer.
    /// Uses the fact that such conversion already exists via `Self` -> `Self::Integer` -> `Into<u128>`
    fn as_u128(&self) -> u128 {
        let int: Self::Integer = (*self).into();
        int.into()
    }
}

impl<F: Field> Serializable for F {
<<<<<<< HEAD
    const SIZE_IN_BYTES: usize = F::BITS as usize / 8;

    /// Generic implementation to serialize fields into a buffer. Callers need to make sure
    /// there is enough capacity to store the value of this field.
    /// It is less efficient because it operates with generic representation of fields as 16 byte
    /// integers, so consider overriding it for actual field implementations
    ///
    /// ## Errors
    /// Returns an error if buffer did not have enough capacity to store this field value
    fn serialize(self, buf: &mut [u8]) -> io::Result<()> {
        let raw_value = &self.as_u128().to_le_bytes()[..Self::SIZE_IN_BYTES];

        if buf.len() >= raw_value.len() {
            buf[..<Self as Serializable>::SIZE_IN_BYTES].copy_from_slice(raw_value);
            Ok(())
        } else {
            let error_text = format!(
                "Buffer with total capacity {} cannot hold field value {:?} because \
                 it required at least {} bytes available",
                buf.len(),
                self,
                <Self as Serializable>::SIZE_IN_BYTES
            );
=======
    type Size = <F as Field>::Size;
>>>>>>> 91831dc7

    fn serialize(self, buf: &mut GenericArray<u8, Self::Size>) {
        let raw = &self.as_u128().to_le_bytes()[..buf.len()];
        buf.copy_from_slice(raw);
    }

<<<<<<< HEAD
    /// Generic implementation to deserialize fields from buffer.
    /// It is less efficient because it allocates 16 bytes on the stack to accommodate for all
    /// possible field implementations, so consider overriding it for actual field implementations
    ///
    /// In the bright future when we have const generic expressions, this can be changed to provide
    /// zero-cost generic implementation
    ///
    /// ## Errors
    /// Returns an error if buffer did not have enough capacity left to read the field value.
    fn deserialize(buf_from: &[u8]) -> io::Result<Self> {
        let sz = Self::SIZE_IN_BYTES;
        if sz <= buf_from.len() {
            let mut buf_to = [0; 16]; // one day...
            buf_to[..sz].copy_from_slice(&buf_from[..sz]);
=======
    fn deserialize(buf: GenericArray<u8, Self::Size>) -> Self {
        let mut buf_to = [0u8; 16];
        buf_to[..buf.len()].copy_from_slice(&buf);
>>>>>>> 91831dc7

        Self::from(u128::from_le_bytes(buf_to))
    }
}

pub trait BinaryField: Field + BooleanOps {}

#[derive(Copy, Clone, Debug, Eq, PartialEq)]
pub enum FieldType {
    Fp31,
    Fp32BitPrime,
}

impl AsRef<str> for FieldType {
    fn as_ref(&self) -> &str {
        match self {
            FieldType::Fp31 => ff::Fp31::TYPE_STR,
            FieldType::Fp32BitPrime => ff::Fp32BitPrime::TYPE_STR,
        }
    }
}

/// For Authors: when adding a new [`Field`] type, add it to the `serialize` fn below
#[cfg(feature = "enable-serde")]
impl serde::Serialize for FieldType {
    fn serialize<S: serde::Serializer>(&self, serializer: S) -> Result<S::Ok, S::Error> {
        serializer.serialize_str(self.as_ref())
    }
}

/// For Authors: when adding a new [`Field`] type, add it to the `visit_str` fn below
#[cfg(feature = "enable-serde")]
impl<'de> serde::Deserialize<'de> for FieldType {
    fn deserialize<D: serde::Deserializer<'de>>(deserializer: D) -> Result<Self, D::Error> {
        struct FieldTypeVisitor;
        impl<'de> serde::de::Visitor<'de> for FieldTypeVisitor {
            type Value = FieldType;

            fn expecting(&self, formatter: &mut std::fmt::Formatter) -> std::fmt::Result {
                formatter.write_str("a correctly formatted FieldType")
            }

            fn visit_str<E: serde::de::Error>(
                self,
                field_type_str: &str,
            ) -> Result<Self::Value, E> {
                if field_type_str.eq_ignore_ascii_case(ff::Fp31::TYPE_STR) {
                    Ok(FieldType::Fp31)
                } else if field_type_str.eq_ignore_ascii_case(ff::Fp32BitPrime::TYPE_STR) {
                    Ok(FieldType::Fp32BitPrime)
                } else {
                    Err(serde::de::Error::custom(Error::UnknownField {
                        type_str: field_type_str.to_string(),
                    }))
                }
            }

            fn visit_string<E: serde::de::Error>(
                self,
                field_type_str: String,
            ) -> Result<Self::Value, E> {
                self.visit_str(&field_type_str)
            }
        }
        deserializer.deserialize_str(FieldTypeVisitor)
    }
}

#[cfg(test)]
mod test {
    use super::*;

    #[cfg(feature = "enable-serde")]
    #[test]
    fn field_type_str_is_case_insensitive() {
        let field_type: FieldType = serde_json::from_str("\"fP32bItPrImE\"")
            .expect("FieldType should match regardless of character case");
        assert_eq!(field_type, FieldType::Fp32BitPrime);
    }
}<|MERGE_RESOLUTION|>--- conflicted
+++ resolved
@@ -1,21 +1,10 @@
-<<<<<<< HEAD
 use crate::{
     bits::{BooleanOps, Serializable},
     ff::{self, Error},
     secret_sharing::ArithmeticShare,
 };
-use std::any::type_name;
+use generic_array::{ArrayLength, GenericArray};
 use std::fmt::Debug;
-use std::io::{self, ErrorKind};
-=======
-use generic_array::ArrayLength;
-use generic_array::GenericArray;
-
-use std::fmt::Debug;
-
-use crate::bits::Serializable;
-use crate::secret_sharing::ArithmeticShare;
->>>>>>> 91831dc7
 
 // Trait for primitive integer types used to represent the underlying type for field values
 pub trait Int: Sized + Copy + Debug + Into<u128> {
@@ -55,59 +44,16 @@
 }
 
 impl<F: Field> Serializable for F {
-<<<<<<< HEAD
-    const SIZE_IN_BYTES: usize = F::BITS as usize / 8;
-
-    /// Generic implementation to serialize fields into a buffer. Callers need to make sure
-    /// there is enough capacity to store the value of this field.
-    /// It is less efficient because it operates with generic representation of fields as 16 byte
-    /// integers, so consider overriding it for actual field implementations
-    ///
-    /// ## Errors
-    /// Returns an error if buffer did not have enough capacity to store this field value
-    fn serialize(self, buf: &mut [u8]) -> io::Result<()> {
-        let raw_value = &self.as_u128().to_le_bytes()[..Self::SIZE_IN_BYTES];
-
-        if buf.len() >= raw_value.len() {
-            buf[..<Self as Serializable>::SIZE_IN_BYTES].copy_from_slice(raw_value);
-            Ok(())
-        } else {
-            let error_text = format!(
-                "Buffer with total capacity {} cannot hold field value {:?} because \
-                 it required at least {} bytes available",
-                buf.len(),
-                self,
-                <Self as Serializable>::SIZE_IN_BYTES
-            );
-=======
     type Size = <F as Field>::Size;
->>>>>>> 91831dc7
 
     fn serialize(self, buf: &mut GenericArray<u8, Self::Size>) {
         let raw = &self.as_u128().to_le_bytes()[..buf.len()];
         buf.copy_from_slice(raw);
     }
 
-<<<<<<< HEAD
-    /// Generic implementation to deserialize fields from buffer.
-    /// It is less efficient because it allocates 16 bytes on the stack to accommodate for all
-    /// possible field implementations, so consider overriding it for actual field implementations
-    ///
-    /// In the bright future when we have const generic expressions, this can be changed to provide
-    /// zero-cost generic implementation
-    ///
-    /// ## Errors
-    /// Returns an error if buffer did not have enough capacity left to read the field value.
-    fn deserialize(buf_from: &[u8]) -> io::Result<Self> {
-        let sz = Self::SIZE_IN_BYTES;
-        if sz <= buf_from.len() {
-            let mut buf_to = [0; 16]; // one day...
-            buf_to[..sz].copy_from_slice(&buf_from[..sz]);
-=======
     fn deserialize(buf: GenericArray<u8, Self::Size>) -> Self {
         let mut buf_to = [0u8; 16];
         buf_to[..buf.len()].copy_from_slice(&buf);
->>>>>>> 91831dc7
 
         Self::from(u128::from_le_bytes(buf_to))
     }
